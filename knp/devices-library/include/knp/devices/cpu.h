/**
 * @file cpu.h
 * @brief CPU device class definition.
 * @author Artiom N.
 * @date 30.01.2023
 */

#pragma once

#include <knp/core/device.h>

#include <memory>
#include <string>
#include <vector>


/**
 * @brief Device namespace.
 */
namespace knp::devices::cpu
{

/**
 * @brief The CpuPower class stores the power counter monitor (PCM) instance that monitors the state of a processor.
 */
class CpuPower;

/**
 * @brief The CPU class is a definition of an interface to the CPU device.
 */
class CPU : public knp::core::Device
{
public:
    /**
     * @brief CPU device constructor.
     */
    CPU();

    /**
     * @brief CPU device destructor.
     */
    ~CPU();

    /**
<<<<<<< HEAD
     * @brief Avoid copy assignement of a CPU device.
     */
=======
     * @brief Avoid copy assignment of a CPU device.
    */
>>>>>>> b22cbeb6
    CPU(const CPU &) = delete;

    /**
     * @brief CPU device move constructor.
     */
    CPU(CPU &&);

    /**
     * @brief CPU device copy operator.
     */
    CPU &operator=(CPU &&);

public:
    /**
     * @brief Get device type.
     * @return device type.
     */
    [[nodiscard]] knp::core::DeviceType get_type() const override;

    /**
     * @brief Get device name.
     * @return device name in the arbitrary format.
     */
    [[nodiscard]] const std::string &get_name() const override;

    /**
     * @brief Get power consumption details for the device.
     * @return amount of consumed power.
     */
    [[nodiscard]] float get_power() const override;

private:
    // Non const, because of move operator.
    std::string cpu_name_;
    mutable std::unique_ptr<CpuPower> power_meter_;
};


std::vector<CPU> list_processors();

}  // namespace knp::devices::cpu<|MERGE_RESOLUTION|>--- conflicted
+++ resolved
@@ -42,13 +42,8 @@
     ~CPU();
 
     /**
-<<<<<<< HEAD
-     * @brief Avoid copy assignement of a CPU device.
+     * @brief Avoid copy assignment of a CPU device.
      */
-=======
-     * @brief Avoid copy assignment of a CPU device.
-    */
->>>>>>> b22cbeb6
     CPU(const CPU &) = delete;
 
     /**
