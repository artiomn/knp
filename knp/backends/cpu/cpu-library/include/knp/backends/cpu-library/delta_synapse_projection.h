--- conflicted
+++ resolved
@@ -17,9 +17,6 @@
 /**
  * @brief Type of the message queue.
  */
-<<<<<<< HEAD
-typedef std::unordered_map<size_t, knp::core::messaging::SynapticImpactMessage> MessageQueue;
-=======
 typedef std::unordered_map<uint64_t, knp::core::messaging::SynapticImpactMessage> MessageQueue;
 
 
@@ -38,7 +35,6 @@
     const knp::core::messaging::SpikeMessage &message_in, MessageQueue &future_messages, u_int64_t step_n,
     size_t part_start, size_t part_size, std::mutex &mutex);
 
->>>>>>> 7516c803
 
 /**
  * @brief Make one execution step for a projection of Delta synapses.
