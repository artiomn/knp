--- conflicted
+++ resolved
@@ -21,11 +21,7 @@
 #include <knp/core/subscription.h>
 #include <knp/core/uid.h>
 
-<<<<<<< HEAD
-#if defined(__GNUC__) && __GNUC_MINOR__ >= 14
-=======
 #if defined(__GNUC__) && (__GNUC__ >= 14)
->>>>>>> 349e4d91
 #    pragma GCC diagnostic push
 #    pragma GCC diagnostic ignored "-Wdangling-reference"
 #    include <spdlog/spdlog.h>
