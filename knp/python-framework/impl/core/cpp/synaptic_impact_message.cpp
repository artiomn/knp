/**
 * @file synaptic_impact_message.cpp
 * @brief Python bindings for SynapticImpactMessage.
 * @kaspersky_support Artiom N.
 * @date 01.02.2024
 * @license Apache 2.0
 * @copyright © 2024 AO Kaspersky Lab
 *
 * Licensed under the Apache License, Version 2.0 (the "License");
 * you may not use this file except in compliance with the License.
 * You may obtain a copy of the License at
 *
 * http://www.apache.org/licenses/LICENSE-2.0
 *
 * Unless required by applicable law or agreed to in writing, software
 * distributed under the License is distributed on an "AS IS" BASIS,
 * WITHOUT WARRANTIES OR CONDITIONS OF ANY KIND, either express or implied.
 * See the License for the specific language governing permissions and
 * limitations under the License.
 */
#include "common.h"


#if defined(KNP_IN_CORE)

namespace msg = knp::core::messaging;

py::class_<msg::SynapticImpact>(
    "SynapticImpact",
<<<<<<< HEAD
    "Structure that contains the synaptic impact value and indexes of presynaptic and postsynaptic neurons.")
    .def_readwrite("connection_index", &msg::SynapticImpact::connection_index_, "Index of the population synapse.")
    .def_readwrite(
        "impact_value", &msg::SynapticImpact::impact_value_, "Value used to change neuron membrane potential.")
    .def_readwrite(
        "synapse_type", &msg::SynapticImpact::synapse_type_,
        "Synapse type that might define the value role inside the neuron function.")
    .def_readwrite(
        "presynaptic_neuron_index", &msg::SynapticImpact::presynaptic_neuron_index_,
        "Index of the presynaptic neuron connected to the synapse.")
    .def_readwrite(
        "postsynaptic_neuron_index", &msg::SynapticImpact::postsynaptic_neuron_index_,
        "Index of the postsynaptic neuron connected to the synapse.");

=======
    "Structure that contains the synaptic impact value and indexes of presynaptic and posynaptic neurons.");
// .def(py::self == py::self, "Compare synaptic impact messages.");
>>>>>>> 27e42d2d

py::class_<msg::SynapticImpactMessage>("SynapticImpactMessage", "Structure of the synaptic impact message.")
    .def_readwrite("header", &msg::SynapticImpactMessage::header_, "Message header.")
    .def_readwrite(
        "presynaptic_population_uid", &msg::SynapticImpactMessage::presynaptic_population_uid_,
        "UID of the population that sends spikes to the projection.")
    .def_readwrite(
        "postsynaptic_population_uid", &msg::SynapticImpactMessage::postsynaptic_population_uid_,
        "UID of the population that receives impacts from the projection.")
    .def_readwrite("impacts", &msg::SynapticImpactMessage::impacts_, "Impact values.")
    .def_readwrite(
        "is_forcing", &msg::SynapticImpactMessage::is_forcing_,
        "Boolean value that defines whether the signal is from a projection without plasticity.");

#endif<|MERGE_RESOLUTION|>--- conflicted
+++ resolved
@@ -27,7 +27,6 @@
 
 py::class_<msg::SynapticImpact>(
     "SynapticImpact",
-<<<<<<< HEAD
     "Structure that contains the synaptic impact value and indexes of presynaptic and postsynaptic neurons.")
     .def_readwrite("connection_index", &msg::SynapticImpact::connection_index_, "Index of the population synapse.")
     .def_readwrite(
@@ -42,10 +41,6 @@
         "postsynaptic_neuron_index", &msg::SynapticImpact::postsynaptic_neuron_index_,
         "Index of the postsynaptic neuron connected to the synapse.");
 
-=======
-    "Structure that contains the synaptic impact value and indexes of presynaptic and posynaptic neurons.");
-// .def(py::self == py::self, "Compare synaptic impact messages.");
->>>>>>> 27e42d2d
 
 py::class_<msg::SynapticImpactMessage>("SynapticImpactMessage", "Structure of the synaptic impact message.")
     .def_readwrite("header", &msg::SynapticImpactMessage::header_, "Message header.")
