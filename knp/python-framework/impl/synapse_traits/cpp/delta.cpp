/**
 * @file delta.cpp
 * @brief Python bindings for delta synapse.
 * @kaspersky_support Artiom N.
 * @date 21.02.24
 * @license Apache 2.0
 * @copyright © 2024 AO Kaspersky Lab
 *
 * Licensed under the Apache License, Version 2.0 (the "License");
 * you may not use this file except in compliance with the License.
 * You may obtain a copy of the License at
 *
 * http://www.apache.org/licenses/LICENSE-2.0
 *
 * Unless required by applicable law or agreed to in writing, software
 * distributed under the License is distributed on an "AS IS" BASIS,
 * WITHOUT WARRANTIES OR CONDITIONS OF ANY KIND, either express or implied.
 * See the License for the specific language governing permissions and
 * limitations under the License.
 */

#include "common.h"


void export_delta()
{
    py::enum_<knp::synapse_traits::OutputType>("OutputType")
        // Excitatory synapse type.
        .value("EXCITATORY", knp::synapse_traits::OutputType::EXCITATORY)
        // Inhibitory by current synapse type.
        .value("INHIBITORY_CURRENT", knp::synapse_traits::OutputType::INHIBITORY_CURRENT)
        // Inhibitory by conductance synapse type.
        .value("INHIBITORY_CONDUCTANCE", knp::synapse_traits::OutputType::INHIBITORY_CONDUCTANCE)
        // Dopamine synapse type.
        .value("DOPAMINE", knp::synapse_traits::OutputType::DOPAMINE)
        // Neuron blocking synapse type.
        .value("BLOCKING", knp::synapse_traits::OutputType::BLOCKING);

    using ds_params = knp::synapse_traits::synapse_parameters<knp::synapse_traits::DeltaSynapse>;

<<<<<<< HEAD
    py::class_<ds_params>("DeltaSynapseParameters", "Structure for Delta synapse parameters.")
        .def(py::init<>())
        .def(py::init<float, uint32_t, knp::synapse_traits::OutputType>())
        .add_property("weight", &ds_params::weight_, "Synaptic weight.")
        .add_property(
            "delay", &ds_params::delay_,
            "Synaptic delay. Delay of `N` means that a spike sent on step `X` will be received on step `X + N`.")
        .add_property(
            "output_type", &ds_params::output_type_,
            "Synapse type. Various types have different influences on neuron parameters as defined by neuron "
            "function.");
}
=======
using ds_params = knp::synapse_traits::synapse_parameters<knp::synapse_traits::DeltaSynapse>;

py::class_<ds_params>("DeltaSynapseParameters", "Structure for Delta synapse parameters.")
    .def(py::init<>())
    .add_property("weight", &ds_params::weight_, "Synaptic weight.")
    .add_property(
        "delay", &ds_params::delay_,
        "Synaptic delay. Delay of `N` means that a spike sent on step `X` will be received on step `X + N`.")
    .add_property(
        "output_type", &ds_params::output_type_,
        "Synapse type. Various types have different influences on neuron parameters as defined by neuron function.");

#endif
>>>>>>> ffe96ed3
<|MERGE_RESOLUTION|>--- conflicted
+++ resolved
@@ -38,10 +38,8 @@
 
     using ds_params = knp::synapse_traits::synapse_parameters<knp::synapse_traits::DeltaSynapse>;
 
-<<<<<<< HEAD
     py::class_<ds_params>("DeltaSynapseParameters", "Structure for Delta synapse parameters.")
         .def(py::init<>())
-        .def(py::init<float, uint32_t, knp::synapse_traits::OutputType>())
         .add_property("weight", &ds_params::weight_, "Synaptic weight.")
         .add_property(
             "delay", &ds_params::delay_,
@@ -50,19 +48,4 @@
             "output_type", &ds_params::output_type_,
             "Synapse type. Various types have different influences on neuron parameters as defined by neuron "
             "function.");
-}
-=======
-using ds_params = knp::synapse_traits::synapse_parameters<knp::synapse_traits::DeltaSynapse>;
-
-py::class_<ds_params>("DeltaSynapseParameters", "Structure for Delta synapse parameters.")
-    .def(py::init<>())
-    .add_property("weight", &ds_params::weight_, "Synaptic weight.")
-    .add_property(
-        "delay", &ds_params::delay_,
-        "Synaptic delay. Delay of `N` means that a spike sent on step `X` will be received on step `X + N`.")
-    .add_property(
-        "output_type", &ds_params::output_type_,
-        "Synapse type. Various types have different influences on neuron parameters as defined by neuron function.");
-
-#endif
->>>>>>> ffe96ed3
+}