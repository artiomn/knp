--- conflicted
+++ resolved
@@ -1,9 +1,5 @@
 """
-<<<<<<< HEAD
-KNP single thread CPU backend tests.
-=======
 Kaspersky Neuromorphic Platform single-thread CPU backend tests.
->>>>>>> 349e4d91
 
 Author: Artiom N.
 Date: 01.03.2024
