--- conflicted
+++ resolved
@@ -20,11 +20,7 @@
 {
 
 /**
-<<<<<<< HEAD
- * @brief A structure that contains the synaptic impact value and indexes of presynaptic and posynaptic neurons.
-=======
- * @brief Structure that contains the synaptic impact value and indexes of presynaptic and posynaptic neurons. 
->>>>>>> 42ee8a03
+ * @brief Structure that contains the synaptic impact value and indexes of presynaptic and posynaptic neurons.
  * @details Synaptic impact changes parameters of neurons after the synapses state was calculated.
  */
 struct SynapticImpact
