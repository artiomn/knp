/**
 * @file message_endpoint.h
 * @brief Message endpoint interface.
 * @kaspersky_support Artiom N.
 * @date 23.01.2023
 * @license Apache 2.0
 * @copyright © 2024 AO Kaspersky Lab
 *
 * Licensed under the Apache License, Version 2.0 (the "License");
 * you may not use this file except in compliance with the License.
 * You may obtain a copy of the License at
 *
 * http://www.apache.org/licenses/LICENSE-2.0
 *
 * Unless required by applicable law or agreed to in writing, software
 * distributed under the License is distributed on an "AS IS" BASIS,
 * WITHOUT WARRANTIES OR CONDITIONS OF ANY KIND, either express or implied.
 * See the License for the specific language governing permissions and
 * limitations under the License.
 */

#pragma once

#include <knp/core/messaging/message_envelope.h>
#include <knp/core/messaging/messaging.h>
#include <knp/core/subscription.h>
#include <knp/core/uid.h>

#include <any>
#include <chrono>
#include <functional>
#include <map>
#include <memory>
#include <numeric>
#include <string>
#include <unordered_set>
#include <utility>
#include <variant>
#include <vector>

#include <boost/mp11.hpp>
#include <boost/noncopyable.hpp>


/**
 * @brief Namespace for message bus implementations.
 */
namespace knp::core::messaging::impl
{
/**
 * @brief The MessageEndpointImpl class is an internal implementation class for message endpoint.
 */
class MessageEndpointImpl;
}  // namespace knp::core::messaging::impl


namespace knp::core
{
/**
 * @class boost::noncopyable
 * @brief Ensure that objects cannot be copied.
 * @see <a href="https://www.boost.org/doc/libs/1_80_0/boost/core/noncopyable.hpp">boost::noncopyable description</a>
 */

/**
 * @brief The MessageEndpoint class is a definition of message endpoints.
 * @details You can use message endpoints to receive or send messages.
 */
class MessageEndpoint : private boost::noncopyable
{
public:
    /**
     * @brief List of subscription types based on message types specified in `messaging::AllMessages`.
     */
    using AllSubscriptions = boost::mp11::mp_transform<Subscription, messaging::AllMessages>;

    /**
     * @brief Subscription variant that contains any subscription type specified in `AllSubscriptions`.
     * @details `SubscriptionVariant` takes the value of `std::variant<SubscriptionType_1,..., SubscriptionType_n>`,
     * where `SubscriptionType_[1..n]` is the subscription type specified in `AllSubscriptions`. \n For example, if
     * `AllSubscriptions` contains SpikeMessage and SynapticImpactMessage types, then `SubscriptionVariant =
     * std::variant<SpikeMessage, SynapticImpactMessage>`. \n `SubscriptionVariant` retains the same order of message
     * types as defined in `AllSubscriptions`.
     * @see ALL_MESSAGES.
     */
    using SubscriptionVariant = boost::mp11::mp_rename<AllSubscriptions, std::variant>;

public:
    /**
     * @brief Get receiver UID from a subscription variant.
     * @param subscription subscription variant.
     * @return receiver UID.
     */
    static UID get_receiver_uid(const SubscriptionVariant &subscription);
    /**
     * @brief Get subscription key from a subscription variant.
     * @param subscription subscription variant.
     * @return pair of subscription index and subscription key.
     */
    static std::pair<size_t, UID> get_subscription_key(const SubscriptionVariant &subscription);

    /**
     * @brief Find index of an entity type in its variant.
     * @details For example, you can use the method to find an index of a message type in a message variant or an index
     * of a subscription type in a subscription variant.
     * @tparam Variant variant of one or more entity types.
     * @tparam Type entity type to search.
     */
    template <typename Variant, typename Type>
    static constexpr size_t get_type_index = boost::mp11::mp_find<Variant, Type>::value;

public:
    /**
     * @brief Move constructor for message endpoints.
     * @param endpoint endpoint to move.
     */
    MessageEndpoint(MessageEndpoint &&endpoint) noexcept;

    /**
     * @brief Avoid copy assignment of an endpoint.
     */
    MessageEndpoint &operator=(const MessageEndpoint &) = delete;

    /**
     * @brief Message endpoint destructor.
     */
    virtual ~MessageEndpoint();

public:
    /**
     * @brief Add a subscription to messages of the specified type from senders with given UIDs.
     * @note If the subscription for the specified receiver and message type already exists, the method updates the list
     * of senders in the subscription.
     * @tparam MessageType type of messages to which the receiver subscribes via the subscription.
     * @param receiver receiver UID.
     * @param senders vector of sender UIDs.
     * @return number of senders added to the subscription.
     */

    template <typename MessageType>
    Subscription<MessageType> &subscribe(const UID &receiver, const std::vector<UID> &senders);

    /**
     * @brief Unsubscribe from messages of a specified type.
     * @tparam MessageType type of messages to which the receiver is subscribed.
     * @param receiver receiver UID.
     * @return true if a subscription was deleted, false otherwise.
     */
    template <typename MessageType>
    bool unsubscribe(const UID &receiver);

    /**
     * @brief Remove all subscriptions for a receiver with given UID.
     * @param receiver receiver UID.
     */
    void remove_receiver(const UID &receiver);

    /**
     * @brief Send a message to the message bus.
     * @param message message to send.
     */
    void send_message(const knp::core::messaging::MessageVariant &message);

    /**
     * @brief Receive a message from the message bus.
     * @return `true` if a message was received, `false` if no message was received.
     */
    bool receive_message();

    /**
     * @brief Receive all messages that were sent to the endpoint.
     * @param sleep_duration time interval in milliseconds between the moments of receiving messages.
     * @return number of received messages.
     */
    size_t receive_all_messages(const std::chrono::milliseconds &sleep_duration = std::chrono::milliseconds(0));

    /**
     * @brief Read messages of the specified type received via subscription.
     * @note After reading the messages, the method clears them from the subscription.
     * @tparam MessageType type of messages to read.
     * @param receiver_uid receiver UID.
     * @return vector of messages.
     */
    template <class MessageType>
    std::vector<MessageType> unload_messages(const knp::core::UID &receiver_uid);

public:
    /**
     * @brief Type of subscription container.
     */
    using SubscriptionContainer = std::map<std::pair<size_t, UID>, SubscriptionVariant>;

    /**
     * @brief Get access to subscription container of the endpoint.
     * @return Reference to subscription container.
     */
    const SubscriptionContainer &get_endpoint_subscriptions() const { return subscriptions_; }

    /**
<<<<<<< HEAD
     * @brief Get weak ptr to senders list.
=======
     * @brief Get senders list.
     * @return weak pointer to unordered set of sender UIDs.
>>>>>>> 3224ba43
     */
    auto get_senders_ptr()
    {
        std::weak_ptr<std::unordered_set<knp::core::UID, knp::core::uid_hash>> result{senders_};
        return result;
    }

protected:
    /**
     * @brief Message endpoint implementation.
     */
    std::shared_ptr<messaging::impl::MessageEndpointImpl> impl_;

protected:
    /**
     * @brief Message endpoint default constructor.
     */
    MessageEndpoint() = default;

private:
    /**
     * @brief Container that stores all the subscriptions for the current endpoint.
     */
    SubscriptionContainer subscriptions_;

    /**
     * @brief A set that contains all senders that this endpoint receives messages from.
     */
    std::shared_ptr<std::unordered_set<knp::core::UID, knp::core::uid_hash>> senders_ =
        std::make_shared<std::unordered_set<knp::core::UID, knp::core::uid_hash>>();

    /**
     * @brief Update list of senders.
     */
    void update_senders();
};

}  // namespace knp::core<|MERGE_RESOLUTION|>--- conflicted
+++ resolved
@@ -197,12 +197,8 @@
     const SubscriptionContainer &get_endpoint_subscriptions() const { return subscriptions_; }
 
     /**
-<<<<<<< HEAD
-     * @brief Get weak ptr to senders list.
-=======
      * @brief Get senders list.
      * @return weak pointer to unordered set of sender UIDs.
->>>>>>> 3224ba43
      */
     auto get_senders_ptr()
     {
