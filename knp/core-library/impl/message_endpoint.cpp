--- conflicted
+++ resolved
@@ -184,7 +184,6 @@
                     SPDLOG_TRACE("Subscription has sender with UID {}.", std::string(sender_uid));
                     subscription.add_message(
                         std::get<typename std::decay_t<decltype(subscription)>::MessageType>(message));
-<<<<<<< HEAD
                     SPDLOG_TRACE("Message with type index {} was added in the subscription to sender {}.",
                                  message.index(),
                                  std::string(sender_uid));
@@ -192,11 +191,9 @@
                 else
                 {
                     SPDLOG_TRACE("Subscription has not sender UID: {}.", std::string(sender_uid));
-=======
                     SPDLOG_TRACE(
                         "Message was added to the subscription with receiver {}.",
                         std::string(get_receiver_uid(subscription)));
->>>>>>> ffe96ed3
                 }
             },
             sub_variant);
