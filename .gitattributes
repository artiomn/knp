# Set the default behavior, in case people don't have core.autocrlf set.
#* text=auto

# Explicitly declare text files you want to always be normalized and converted
<<<<<<< HEAD
* -text
=======
# to native line endings on checkout.
#*.c text
#*.cpp text
#*.h text
#*.txt text
#*.md text
>>>>>>> 3224ba43

# Declare files that will always have CRLF line endings on checkout.
#*.sln text eol=crlf

# Denote all files that are truly binary and should not be modified.
#*.png binary
#*.jpg binary
#*.svg binary<|MERGE_RESOLUTION|>--- conflicted
+++ resolved
@@ -1,18 +1,3 @@
-# Set the default behavior, in case people don't have core.autocrlf set.
-#* text=auto
-
-# Explicitly declare text files you want to always be normalized and converted
-<<<<<<< HEAD
-* -text
-=======
-# to native line endings on checkout.
-#*.c text
-#*.cpp text
-#*.h text
-#*.txt text
-#*.md text
->>>>>>> 3224ba43
-
 # Declare files that will always have CRLF line endings on checkout.
 #*.sln text eol=crlf
 
